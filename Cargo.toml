--- conflicted
+++ resolved
@@ -1,33 +1,5 @@
-<<<<<<< HEAD
-[package]
-name = "grease"
-version = "0.1.0"
-authors = ["Sam Mohr <sam@mohr.codes>"]
-edition = "2018"
-
-[dependencies]
-async-graphql = { version = "2.8.3", features = ["chrono", "dataloader"] }
-async-trait = "0.1"
-base64 = "0.10"
-bcrypt = "0.4"
-cgi = "0.2"
-chrono = { version = "0.4", features = ["serde"] }
-dotenv = "0.14.1"
-glob = "0.3"
-itertools = "0.8.2"
-icalendar = "0.8"
-regex = "1.0"
-serde = { version = "1.0", features = ["derive"] }
-serde_json = { version = "1.0", features = ["preserve_order"] }
-sqlx = { version = "0.4.1", features = ["runtime-tokio-rustls", "mysql", "chrono", "offline"] }
-tokio = { version = "1.5.0", features = ["full"] }
-url = "1.7.2"
-uuid = { version = "0.7", features = ["v4"] }
-zip = "0.5"
-=======
 [workspace]
 members = [
   "grease",
   "tools/*"
-]
->>>>>>> 34c3d429
+]